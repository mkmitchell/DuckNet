--- conflicted
+++ resolved
@@ -125,11 +125,7 @@
 
 class DetectionDataset(Dataset):
     #IGNORE = set(['Duck_hanging'])
-<<<<<<< HEAD
-    #SIZE   = 320 #px
-=======
     #SIZE   = 300 #px
->>>>>>> 3757eb16
     
     def __init__(self, jpgfiles, jsonfiles, train:bool, transforms, negative_classes:list, image_size:int=300):
         super().__init__(jpgfiles, jsonfiles, train)
@@ -144,52 +140,6 @@
         image    = load_image(jpgfile)
         #load normalized boxes: 0...1
         boxes    = get_boxes_from_jsonfile(jsonfile, flip_axes=0, normalize=0)
-<<<<<<< HEAD
-        #Duck species labels
-        labels   = get_labels_from_jsonfile(jsonfile)
-        #remove hanging Ducks
-        boxes    = [box for box,label in zip(boxes, labels) if label not in self.negative_classes]
-        boxes    = np.array(boxes).reshape(-1,4)
-        if self.augment and np.random.random()<0.5:
-            image  = image.transpose(PIL.Image.FLIP_LEFT_RIGHT)
-            boxes  = self.flip_boxes(boxes, image.size)
-        if self.augment and np.random.random()<0.1:
-            image, boxes = self.random_pad(image, boxes)
-        #resize boxes to imagesize
-        boxes    = self.scale_boxes(boxes, image.size, [self.image_size]*2)
-        boxes    = torch.as_tensor(boxes)
-        image    = image.resize([self.image_size]*2)
-        #object detector does not need to know the Duck species, set all labels to 1
-        labels   = torch.ones(len(boxes)).long()
-        return image, {'boxes':boxes, 'labels':labels}
-    
-    @staticmethod
-    def flip_boxes(boxes, image_size):
-        W,H            = image_size
-        boxes          = np.array(boxes).reshape(-1,4)
-        boxes[:,(0,2)] = W - boxes[:,(2,0)]
-        return boxes
-    
-    @staticmethod
-    def scale_boxes(boxes, image_size, target_size):
-        W,H            = image_size
-        boxes          = np.array(boxes).reshape(-1,4)
-        boxes          = boxes / (W,H,W,H)
-        W,H            = target_size
-        boxes          = boxes * (W,H,W,H)
-        return boxes
-    
-    @staticmethod
-    def random_pad(image, boxes, pad_rel_range=0.8):
-        pad_max   = int(max(image.size) * pad_rel_range)
-        padding   = np.random.randint(1, pad_max, 2)
-        new_size  = image.size + padding
-        offset    = np.random.randint(0, min(padding), 2)
-        new_image = PIL.Image.new('RGB', tuple(new_size), color=tuple(np.random.randint(0,255,3)))
-        new_image.paste(image, tuple(offset))
-        boxes     = boxes + np.concatenate([offset]*2)[np.newaxis]
-        return new_image, boxes
-=======
         #duck species labels
         labels   = get_labels_from_jsonfile(jsonfile)
 
@@ -208,7 +158,6 @@
             image, target = self.transforms(image, target)
         
         return image, target
->>>>>>> 3757eb16
     
     @staticmethod
     def collate_fn(batchlist):
@@ -220,11 +169,7 @@
 
 
 class OOD_DetectionDataset(DetectionDataset):
-<<<<<<< HEAD
-    '''Augments the Ducks dataset with out-of-distribution images'''
-=======
     '''Augments ducks dataset with out-of-distribution images'''
->>>>>>> 3757eb16
     def __init__(self, *args, ood_files, n_ood, **kwargs):
         super().__init__(*args, **kwargs)
         self.ood_files = ood_files
@@ -245,165 +190,6 @@
     labels = get_labels_from_jsonfile(json_file) if os.path.exists(json_file) else []
     return any([(l in ignore_list) for l in labels])
 
-<<<<<<< HEAD
-def augment_box(box, scale=25, min_size=8):
-    new_box  = box + np.random.normal(scale=scale, size=4)
-    box_size = new_box[2:] - new_box[:2]
-    if any(box_size < min_size):
-        new_box = box
-    return new_box
-
-class SegmentationDataset(Dataset):
-    SIZE = 256
-    
-    def get_item(self, i):
-        jsonfile = self.jsonfiles[i]
-        polygons = get_polygons_from_jsonfile(jsonfile)
-        #for simplicity, take only one polygon, ignore others
-        polygon  = polygons[np.random.randint(len(polygons))]
-        
-        jpgfile  = self.jpgfiles[i]
-        image    = load_image(jpgfile)
-        
-        box      = np.r_[polygon.min(0), polygon.max(0)]
-        if self.augment:
-            box  = augment_box(box)
-        mask     = self.draw_mask(polygon, image.size)
-        mask     = mask.crop(box).resize([self.SIZE]*2)
-        image    = image.crop(box).resize([self.SIZE]*2)
-        if self.augment and np.random.random()<0.5:
-            image = image.transpose(PIL.Image.FLIP_LEFT_RIGHT)
-            mask  = mask.transpose(PIL.Image.FLIP_LEFT_RIGHT)
-        return image, (mask / np.float32(255))[None]
-
-    def draw_mask(self, polygon, image_size):
-        mask    = PIL.Image.new('L', image_size)
-        draw    = PIL.ImageDraw.Draw(mask)
-        #PIL requires a list of tuples for some reason
-        polygon = [tuple(p) for p in polygon]
-        draw.polygon(polygon, fill=255)
-        return mask
-
-
-
-class ClassificationDataset(Dataset):
-    SIZE        = 256
-    LABELS_LIST = [
-     '',  #negative class
-     'Barbastella barbastellus',
-     'Eptesicus serotinus',
-     'Myotis bechsteinii',
-     'Myotis dasycneme',
-     'Myotis daubentonii',
-     'Myotis emarginatus',
-     'Myotis myotis_Myotis blythii',
-     'Myotis mystacinus_Myotis brandtii_Myotis alcathoe',
-     'Myotis nattereri',
-     'Nyctalus noctula',
-     'Pipistrellus sp.',
-     'Plecotus auritus_Plecotus austriacus',
-    # 'Rhinolophus ferrumequinum',
-     'Rhinolophus sp.'
-    ]
-    NEGATIVES = ['Duck_hanging']  #counts as own class (not-a-Duck)
-    LOWCONFS  = ['Duck_unknown']  #tries to reduce confidence
-    
-    def __init__(
-            self, 
-            jpgfiles:list,
-            jsonfiles:list, 
-            detected_boxes:'list | None', #boxes from detector (incl false positives), GT is used if None
-            classes_of_interest:list,
-            classes_negative:list     = ['Duck_hanging'], #count as own class (not-a-Duck)
-            classes_lowconf:list      = ['Duck_unknown'], #try to reduce confidence
-            augment:bool              = False, 
-            image_size:int            = 256,
-            use_tf_loading:bool       = False,  #faster, but make sure that there are no EXIF-rotated images
-    ):
-        super().__init__(jpgfiles, jsonfiles, augment)
-        self.class_list       = list(classes_of_interest) #[l.lower() for l in classes_of_interest]
-        self.classes_negative = list(classes_negative)    #[l.lower() for l in classes_negative]
-        self.classes_lowconf  = list(classes_lowconf)     #[l.lower() for l in classes_lowconf]
-        self.use_tf_loading   = use_tf_loading
-        
-        detected_boxes = detected_boxes or [ np.zeros([0,4]) ]*len(self.jpgfiles)
-        self.jpgfiles, self.labels, self.boxes = [],[],[]
-        for jpgfile, jsonfile, boxes in zip(jpgfiles, jsonfiles, detected_boxes):
-            labels = get_labels_from_jsonfile(jsonfile)
-            
-            gt_labels     = get_labels_from_jsonfile(jsonfile)
-            gt_boxes      = get_boxes_from_jsonfile(jsonfile)
-            boxes, labels = self.match_boxes_labels(boxes, gt_boxes, gt_labels)
-            
-            for l,b in zip(labels, boxes):
-                idx = self.label2idx(l)
-                if idx is None:
-                    raise RuntimeError('Encountered unspecified class:', l)
-                self.jpgfiles.append(jpgfile)
-                self.labels.append(idx)
-                self.boxes.append(b)
-        self.image_size = image_size
-        self.transform.transforms.append(torchvision.transforms.Resize([image_size]*2))
-    
-    def get_item(self, i):
-        imagefile, label, box = self.jpgfiles[i], self.labels[i], self.boxes[i]
-        if self.augment:
-            box  = augment_box(box)
-        try:
-            image = self.load_and_crop_jpeg(imagefile, box) / np.float32(255)
-        except:
-            print('Failed to load image:', imagefile, box)
-            raise
-        if self.augment and np.random.random()<0.5:
-            image = np.fliplr(image).copy()
-        return image, label
-    
-    #@classmethod
-    def label2idx(self, l):
-        #l = l.lower()
-        return   0   if l in self.classes_negative        \
-         else   -1   if l in self.classes_lowconf         \
-         else   None if l not in self.class_list          \
-         else   self.class_list.index(l)
-
-    @staticmethod
-    def match_boxes_labels(detected_boxes, gt_boxes, gt_labels, positive_threshold=0.4, negative_threshold=0.1):
-        '''Matches predicted to ground truth boxes. Returns predicted if above IoU threshold, ground truth otherwise'''
-        ious    = torchvision.ops.box_iou(torch.as_tensor(detected_boxes), torch.as_tensor(gt_boxes) ).numpy()
-        boxes, labels = [],[]
-        for i in range(len(detected_boxes)):
-            if len(gt_boxes)==0 or ious[i].max() < negative_threshold:
-                boxes  += [detected_boxes[i]]
-                labels += ['']
-            elif ious[i].max() >= positive_threshold:
-                boxes  += [detected_boxes[i]]
-                labels += [gt_labels[ious[i].argmax()]]
-        for j in range(len(gt_boxes)):
-            if len(detected_boxes)==0 or ious[:,j].max() < positive_threshold:
-                boxes  += [gt_boxes[j]]
-                labels += [gt_labels[j]]
-        return np.array(boxes), np.array(labels)
-    
-    def load_and_crop_jpeg(self, jpegfile, box):
-        if tf is None or not self.use_tf_loading:
-            #slow failback
-            return np.array(load_image(jpegfile).crop(box))
-        else:
-            #fast (but causes issues with EXIF-rotated images)
-            jpgdata = open(jpegfile, 'rb').read()
-            shape   = tf.io.extract_jpeg_shape(jpgdata)
-            #box sanity checks
-            box_x   = np.clip(box[0::2], 0, shape[1])
-            box_y   = np.clip(box[1::2], 0, shape[0])
-            window  = [box_y[0], box_x[0], max(8,box_y[1]-box_y[0]), max(8,box_x[1]-box_x[0])]
-            window  = tf.cast(window, dtype='int32')
-            try:
-                return tf.io.decode_and_crop_jpeg(jpgdata, window).numpy()
-            except:
-                print(f'Cropping failed! {jpegfile} Shape:{shape}, Box:',box, box_y, box_x, window, window.shape)
-
-=======
->>>>>>> 3757eb16
 
 def random_wrong_box(imagesize, true_boxes, n=15, max_iou=0.1):
     '''Tries to find a box that does not overlap with other `true_boxes`'''
@@ -415,34 +201,4 @@
         if true_boxes is None or ious.max() < max_iou:
             return box
     else:
-<<<<<<< HEAD
-        return None
-
-class OOD_ClassificationDataset(ClassificationDataset):
-    '''Augments the Ducks dataset with wrong boxes and out-of-distribution images'''
-    def __init__(self, *args, ood_files, n_ood, **kwargs):
-        super().__init__(*args, **kwargs)
-        self.ood_files = ood_files
-        self.n_ood     = n_ood
-    
-    def __len__(self):
-        return super().__len__()+self.n_ood
-    
-    def get_item(self, i):
-        if i < super().__len__():
-            return super().get_item(i)
-        if np.random.random()<0.5:
-            i      = np.random.randint(len(self.ood_files))
-            image  = load_image(self.ood_files[i]).resize([self.SIZE]*2)
-            image  = np.asarray(image) / np.float32(255)
-        else:
-            i         = np.random.randint(len(self.jpgfiles))
-            imagefile, box = self.jpgfiles[i], self.boxes[i]
-            image     = load_image(imagefile)
-            #XXX: might be incorrect if there are multiple boxes in the file
-            wrong_box = random_wrong_box(image.size, [box])
-            image     = self.load_and_crop_jpeg(imagefile, wrong_box) / np.float32(255)
-        return image, 0
-=======
-        return None
->>>>>>> 3757eb16
+        return None